--- conflicted
+++ resolved
@@ -452,70 +452,10 @@
                         kwargs["trainer"].best_model_state,
                     )
 
-<<<<<<< HEAD
-                    epoch = kwargs["epoch"]
-                    model = kwargs["model"]
-                    optimizer = kwargs["optimizer"]
-                    scheduler = kwargs.get("scheduler")
-                    trainer = kwargs["trainer"]
-
-                    # Store latest state for potential cancellation/failure checkpoint
-                    last_checkpoint_state["epoch"] = epoch
-                    last_checkpoint_state["model"] = model
-                    last_checkpoint_state["optimizer"] = optimizer
-                    last_checkpoint_state["scheduler"] = scheduler
-                    last_checkpoint_state["trainer"] = trainer
-
-                    # Also store to instance for graceful shutdown (M6)
-                    self._last_checkpoint_state = {
-                        "epoch": epoch,
-                        "model": model,
-                        "optimizer": optimizer,
-                        "scheduler": scheduler,
-                        "trainer": trainer,
-                        "original_request": original_request,
-                    }
-
-                    # Check if we should save a periodic checkpoint
-                    if checkpoint_policy.should_checkpoint(epoch):
-                        try:
-                            # Build state and artifacts
-                            state = build_training_checkpoint_state(
-                                trainer, epoch, original_request
-                            )
-                            artifacts = build_training_checkpoint_artifacts(
-                                model,
-                                optimizer,
-                                scheduler,
-                                trainer.best_model_state,
-                            )
-
-                            # Run async checkpoint save from sync context
-                            # Since we're in a thread pool, we need to run in the event loop
-                            loop = asyncio.new_event_loop()
-                            try:
-                                loop.run_until_complete(
-                                    checkpoint_service.save_checkpoint(
-                                        operation_id=operation_id,
-                                        checkpoint_type="periodic",
-                                        state=state.to_dict(),
-                                        artifacts=artifacts,
-                                    )
-                                )
-                                checkpoint_policy.record_checkpoint(epoch)
-                                logger.info(
-                                    f"Periodic checkpoint saved for {operation_id} at epoch {epoch}"
-                                )
-                            finally:
-                                loop.close()
-
-                        except Exception as e:
-                            logger.warning(f"Failed to save periodic checkpoint: {e}")
-=======
                 # Use shared checkpoint callback infrastructure
                 # This fixes the "Future attached to different loop" bug by using
                 # run_coroutine_threadsafe instead of asyncio.new_event_loop()
-                checkpoint_callback = self.create_checkpoint_callback(
+                base_callback = self.create_checkpoint_callback(
                     operation_id=operation_id,
                     checkpoint_service=checkpoint_service,
                     checkpoint_policy=checkpoint_policy,
@@ -524,7 +464,16 @@
                     last_checkpoint_state=last_checkpoint_state,
                     artifacts_builder=training_artifacts_builder,
                 )
->>>>>>> b3fd1059
+
+                # Wrap callback to also store to instance for graceful shutdown (M6)
+                def checkpoint_callback(**kwargs):
+                    # Store to instance for _save_checkpoint hook (M6 graceful shutdown)
+                    self._last_checkpoint_state = {
+                        **kwargs,
+                        "original_request": original_request,
+                    }
+                    # Call base callback for periodic checkpoint logic
+                    base_callback(**kwargs)
 
                 # Create orchestrator with checkpoint callback
                 orchestrator = LocalTrainingOrchestrator(
@@ -874,69 +823,10 @@
                     kwargs["trainer"].best_model_state,  # Pass state dict, not trainer
                 )
 
-<<<<<<< HEAD
-                epoch = kwargs["epoch"]
-                model = kwargs["model"]
-                optimizer = kwargs["optimizer"]
-                scheduler = kwargs.get("scheduler")
-                trainer = kwargs["trainer"]
-
-                # Store latest state for potential cancellation/failure checkpoint
-                last_checkpoint_state["epoch"] = epoch
-                last_checkpoint_state["model"] = model
-                last_checkpoint_state["optimizer"] = optimizer
-                last_checkpoint_state["scheduler"] = scheduler
-                last_checkpoint_state["trainer"] = trainer
-
-                # Also store to instance for graceful shutdown (M6)
-                self._last_checkpoint_state = {
-                    "epoch": epoch,
-                    "model": model,
-                    "optimizer": optimizer,
-                    "scheduler": scheduler,
-                    "trainer": trainer,
-                    "original_request": original_request,
-                }
-
-                # Check if we should save a periodic checkpoint
-                if checkpoint_policy.should_checkpoint(epoch):
-                    try:
-                        # Build state and artifacts
-                        state = build_training_checkpoint_state(
-                            trainer, epoch, original_request
-                        )
-                        artifacts = build_training_checkpoint_artifacts(
-                            model,
-                            optimizer,
-                            scheduler,
-                            trainer,
-                        )
-
-                        # Save checkpoint (synchronous call from callback)
-                        loop = asyncio.new_event_loop()
-                        try:
-                            loop.run_until_complete(
-                                checkpoint_service.save_checkpoint(
-                                    operation_id=operation_id,
-                                    checkpoint_type="periodic",
-                                    state=state.to_dict(),
-                                    artifacts=artifacts,
-                                )
-                            )
-                            checkpoint_policy.record_checkpoint(epoch)
-                            logger.info(
-                                f"Periodic checkpoint saved for resumed {operation_id} at epoch {epoch}"
-                            )
-                        finally:
-                            loop.close()
-
-                    except Exception as e:
-                        logger.warning(f"Failed to save periodic checkpoint: {e}")
-=======
             # Use shared checkpoint callback infrastructure
             # This fixes the "Future attached to different loop" bug by using
             # run_coroutine_threadsafe instead of asyncio.new_event_loop()
-            checkpoint_callback = self.create_checkpoint_callback(
+            base_callback = self.create_checkpoint_callback(
                 operation_id=operation_id,
                 checkpoint_service=checkpoint_service,
                 checkpoint_policy=checkpoint_policy,
@@ -945,7 +835,16 @@
                 last_checkpoint_state=last_checkpoint_state,
                 artifacts_builder=training_artifacts_builder,
             )
->>>>>>> b3fd1059
+
+            # Wrap callback to also store to instance for graceful shutdown (M6)
+            def checkpoint_callback(**kwargs):
+                # Store to instance for _save_checkpoint hook (M6 graceful shutdown)
+                self._last_checkpoint_state = {
+                    **kwargs,
+                    "original_request": original_request,
+                }
+                # Call base callback for periodic checkpoint logic
+                base_callback(**kwargs)
 
             # Create orchestrator with resume_context for model/optimizer restoration
             orchestrator = LocalTrainingOrchestrator(
